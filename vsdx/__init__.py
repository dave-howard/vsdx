--- conflicted
+++ resolved
@@ -407,7 +407,6 @@
         def __repr__(self):
             return f"<Shape tag={self.tag} ID={self.ID} type={self.type} text='{self.text}' >"
 
-<<<<<<< HEAD
         def copy(self, page: Optional[VisioFile.Page] = None) -> VisioFile.Shape:
             '''Copy this Shape to the specified destination Page, and return the copy.
             
@@ -426,12 +425,6 @@
             new_shape_xml = self.page.vis.copy_shape(self.xml, page.xml, page.filename)
             shapes_xml = page.xml.find(namespace+'Shapes')
             return VisioFile.Shape(xml=new_shape_xml, parent_xml=shapes_xml, page=page)
-=======
-        def copy(self):
-            self.page.set_max_ids()  # set page.max__id for the page, so that new shape get's new id
-            new_shape_xml = self.page.vis.copy_shape(self.xml, self.page.xml, self.page.filename)
-            return VisioFile.Shape(xml=new_shape_xml, parent_xml=self.parent_xml, page=self.page)
->>>>>>> 18ad7895
 
         def cell_value(self, name: str):
             cell = self.cells.get(name)
